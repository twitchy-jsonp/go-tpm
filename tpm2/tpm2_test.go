--- conflicted
+++ resolved
@@ -735,7 +735,6 @@
 	}
 }
 
-<<<<<<< HEAD
 func TestEncodeDecodeIdenticalRSADefaultExponent(t *testing.T) {
 	p := Public{
 		Type:       AlgRSA,
@@ -764,7 +763,9 @@
 		t.Errorf("RSA TPMT_PUBLIC with default exponent changed after being encoded+decoded")
 		t.Logf("\tGot:  %+v", d)
 		t.Logf("\tWant: %+v", p)
-=======
+	}
+}
+
 func TestEncodeDecodeCreationData(t *testing.T) {
 	parentQualified := tpmutil.Handle(101)
 	cd := CreationData{
@@ -795,6 +796,5 @@
 
 	if !reflect.DeepEqual(*decoded, cd) {
 		t.Errorf("got decoded value:\n%v\nwant:\n%v", decoded, cd)
->>>>>>> d724acd4
 	}
 }